///////////////////////////////////////////////////////////////////////////
//
// Copyright (c) 2020, STEREOLABS.
//
// All rights reserved.
//
// THIS SOFTWARE IS PROVIDED BY THE COPYRIGHT HOLDERS AND CONTRIBUTORS
// "AS IS" AND ANY EXPRESS OR IMPLIED WARRANTIES, INCLUDING, BUT NOT
// LIMITED TO, THE IMPLIED WARRANTIES OF MERCHANTABILITY AND FITNESS FOR
// A PARTICULAR PURPOSE ARE DISCLAIMED. IN NO EVENT SHALL THE COPYRIGHT
// OWNER OR CONTRIBUTORS BE LIABLE FOR ANY DIRECT, INDIRECT, INCIDENTAL,
// SPECIAL, EXEMPLARY, OR CONSEQUENTIAL DAMAGES (INCLUDING, BUT NOT
// LIMITED TO, PROCUREMENT OF SUBSTITUTE GOODS OR SERVICES; LOSS OF USE,
// DATA, OR PROFITS; OR BUSINESS INTERRUPTION) HOWEVER CAUSED AND ON ANY
// THEORY OF LIABILITY, WHETHER IN CONTRACT, STRICT LIABILITY, OR TORT
// (INCLUDING NEGLIGENCE OR OTHERWISE) ARISING IN ANY WAY OUT OF THE USE
// OF THIS SOFTWARE, EVEN IF ADVISED OF THE POSSIBILITY OF SUCH DAMAGE.
//
///////////////////////////////////////////////////////////////////////////

#ifndef DEFINES_HPP
#define DEFINES_HPP

#include <stdint.h>
#include <string>
#include <string.h>
#include <cxxabi.h>
#include <iostream>
#include <vector>
#include <chrono>

#if defined _WIN32
#if defined(SL_OC_COMPIL)
#define SL_OC_EXPORT __declspec(dllexport)
#else
#define SL_OC_EXPORT __declspec(dllimport)
#endif
#elif __GNUC__
#define SL_OC_EXPORT __attribute__((visibility("default")))
#if defined(__arm__) || defined(__aarch64__)
#define _SL_JETSON_
#endif
#endif

//// SDK VERSION NUMBER
#define ZED_OC_MAJOR_VERSION 0
#define ZED_OC_MINOR_VERSION 4
<<<<<<< HEAD
#define ZED_OC_PATCH_VERSION 0
=======
#define ZED_OC_PATCH_VERSION 1
>>>>>>> ead83458

#define ZED_OC_VERSION_ATTRIBUTE private: uint32_t mMajorVer = ZED_OC_MAJOR_VERSION, mMinorVer = ZED_OC_MINOR_VERSION, mPatchVer = ZED_OC_PATCH_VERSION

// Debug output
#define INFO_OUT(lvl,msg) { int status_dem_0; if (lvl>=3) std::cout << "[" << abi::__cxa_demangle(typeid(*this).name(), 0, 0, &status_dem_0) << "] INFO: " << msg << std::endl; }
#define WARNING_OUT(lvl,msg) { int status_dem_0; if (lvl>=2) std::cerr << "[" << abi::__cxa_demangle(typeid(*this).name(), 0, 0, &status_dem_0) << "] WARNING: " << msg << std::endl; }
#define ERROR_OUT(lvl,msg) { int status_dem_0; if (lvl>=1) std::cerr << "[" << abi::__cxa_demangle(typeid(*this).name(), 0, 0, &status_dem_0) << "] ERROR: " << msg << std::endl; }



/*!
 * \brief Get the current system clock as steady clock, so with no jumps even if the system time changes
 * \return the current steady system clock in nanoseconds
 */
inline uint64_t getSteadyTimestamp() {return std::chrono::duration_cast<std::chrono::nanoseconds>(std::chrono::steady_clock::now().time_since_epoch()).count();}

/*!
 * \brief Get the current system clock as wall clock (it can have jumps if the system clock is updated by a sync service)
 * \return the current wall system clock in nanoseconds
 */
inline uint64_t getWallTimestamp() {return std::chrono::duration_cast<std::chrono::nanoseconds>(std::chrono::system_clock::now().time_since_epoch()).count();}

namespace sl_oc {

static const uint16_t SL_USB_VENDOR = 0x2b03;           //!< Stereolabs Vendor ID

static const uint16_t SL_USB_PROD_ZED_REVA = 0xf580;         //!< Old ZED firmware Product ID
static const uint16_t SL_USB_PROD_ZED_M_REVA = 0xf680;       //!< Old ZED-M binary modified firmware Product ID
static const uint16_t SL_USB_PROD_ZED_REVB = 0xf582;     //!< CBS ZED Firmware Product ID
static const uint16_t SL_USB_PROD_ZED_M_REVB = 0xf682;   //!< CBS ZED-M Firmware Product ID
static const uint16_t SL_USB_PROD_ZED_2_REVB = 0xf780;   //!< CBS ZED 2 Firmware Product ID
static const uint16_t SL_USB_PROD_ZED_2i = 0xf880;   //!< CBS ZED 2i Firmware Product ID
static const uint16_t SL_USB_PROD_MCU_ZEDM_REVA= 0xf681; //!< MCU sensor device for ZED-M
static const uint16_t SL_USB_PROD_MCU_ZED2_REVA = 0xf781; //!< MCU sensor device for ZED2
static const uint16_t SL_USB_PROD_MCU_ZED2i_REVA = 0xf881; //!< MCU sensor device for ZED2i

enum VERBOSITY {
    NONE = 0,
    ERROR = 1,
    WARNING = 2,
    INFO = 3
};

}

#endif //DEFINES_HPP<|MERGE_RESOLUTION|>--- conflicted
+++ resolved
@@ -45,11 +45,7 @@
 //// SDK VERSION NUMBER
 #define ZED_OC_MAJOR_VERSION 0
 #define ZED_OC_MINOR_VERSION 4
-<<<<<<< HEAD
-#define ZED_OC_PATCH_VERSION 0
-=======
 #define ZED_OC_PATCH_VERSION 1
->>>>>>> ead83458
 
 #define ZED_OC_VERSION_ATTRIBUTE private: uint32_t mMajorVer = ZED_OC_MAJOR_VERSION, mMinorVer = ZED_OC_MINOR_VERSION, mPatchVer = ZED_OC_PATCH_VERSION
 
